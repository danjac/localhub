--- conflicted
+++ resolved
@@ -22,32 +22,18 @@
 </div>
 
 {% if years|length > 1 %}
-<<<<<<< HEAD
-<div class="actions mt-1">
-  {% for year in years %}
-  <a href="{{ request.path }}?year={{ year }}">{{ year }}</a>
-  {% endfor %}
-=======
 <div class="actions mt-2">
     {% for year in years %}
     <a href="{{ request.path }}?year={{ year }}">{{ year }}</a>
     {% endfor %}
->>>>>>> b28b83ce
 </div>
 {% endif %}
 
 {% if months|length > 1 %}
-<<<<<<< HEAD
-<div class="actions mt-1">
-  {% for order, name in months %}
-  <a href="{{ request.path }}?month={{ order }}&year={{ current_year }}">{{ name }}</a>
-  {% endfor %}
-=======
 <div class="actions mt-2">
     {% for order, name in months %}
     <a href="{{ request.path }}?month={{ order }}&year={{ current_year }}">{{ name }}</a>
     {% endfor %}
->>>>>>> b28b83ce
 </div>
 {% endif %}
 <div class="divider"></div>
