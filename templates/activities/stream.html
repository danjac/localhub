{# Copyright (c) 2019 by Dan Jacob #}
{# SPDX-License-Identifier: AGPL-3.0-or-later #}

{% extends "activities/base.html" %}

{% load i18n %}
{% load users_tags %}

{% block subtitle %} | {% trans "Home" %}{% endblock %}
{% block content %}
<div class="mb-2">
    <div class="input-group">
        <span class="input-group-addon">
            {% avatar user %}
        </span>
        <input type="text"
               class="form-input conversation-input"
               data-controller="linkify"
               data-action="focus->linkify#go"
               data-linkify-url="{% url 'posts:create' %}"
               placeholder="{% trans "What's on your mind?" %}">
    </div>
</div>
<div class="actions">
    <a href="{% url 'events:create' %}">{% trans "Submit Event" %}</a>
    <a href="{% url 'photos:create' %}">{% trans "Submit Photo" %}</a>
    <a href="{% url 'activities:timeline' %}">{% trans "Timeline" %}</a>
</div>
<div class="divider"></div>

{% if request.do_not_track and not user.show_embedded_content %}
<p class="toast text-center my-2 d-hide"
   data-controller="cookie-notice"
   data-cookie-notice-name="embedded-content"
   data-cookie-notice-domain="{{ community.domain }}">
    <button class="btn btn-clear float-right" data-action="cookie-notice#accept"></button>
    {% blocktrans %}
    Embedded content has been removed because your browser has enabled Do Not Track (DNT).
    {% endblocktrans %}
    {% if user.is_authenticated %}
    {% url "user_update" as user_update_url %}
    {% blocktrans %}
    You can view embedded content by checking the <b>Show embedded content</b> option in your
    <a href="{{ user_update_url }}">user settings</a>.
    {% endblocktrans %}
    {% endif %}
</p>
{% endif %}

<<<<<<< HEAD
{% if can_create_activity %}
<div class="actions">
    <a href="{% url 'events:create' %}">{% trans "Submit Event" %}</a>
    <a href="{% url 'photos:create' %}">{% trans "Submit Photo" %}</a>
    <a href="{% url 'activities:timeline' %}">{% trans "Timeline" %}</a>
    <a href="{% url 'help_pages:page' 'content' %}#posts-events-and-photos">{% trans "Help" %}</a>
</div>
<div class="divider"></div>
{% endif %}


=======
>>>>>>> b28b83ce
{% include "activities/includes/activity_list.html" %}
{% endblock content %}<|MERGE_RESOLUTION|>--- conflicted
+++ resolved
@@ -25,6 +25,7 @@
     <a href="{% url 'events:create' %}">{% trans "Submit Event" %}</a>
     <a href="{% url 'photos:create' %}">{% trans "Submit Photo" %}</a>
     <a href="{% url 'activities:timeline' %}">{% trans "Timeline" %}</a>
+    <a href="{% url 'help_pages:page' 'content' %}#posts-events-and-photos">{% trans "Help" %}</a>
 </div>
 <div class="divider"></div>
 
@@ -46,20 +47,5 @@
     {% endif %}
 </p>
 {% endif %}
-
-<<<<<<< HEAD
-{% if can_create_activity %}
-<div class="actions">
-    <a href="{% url 'events:create' %}">{% trans "Submit Event" %}</a>
-    <a href="{% url 'photos:create' %}">{% trans "Submit Photo" %}</a>
-    <a href="{% url 'activities:timeline' %}">{% trans "Timeline" %}</a>
-    <a href="{% url 'help_pages:page' 'content' %}#posts-events-and-photos">{% trans "Help" %}</a>
-</div>
-<div class="divider"></div>
-{% endif %}
-
-
-=======
->>>>>>> b28b83ce
 {% include "activities/includes/activity_list.html" %}
 {% endblock content %}